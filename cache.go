--- conflicted
+++ resolved
@@ -28,17 +28,10 @@
 	"unsafe"
 )
 
-<<<<<<< HEAD
-var EmptyValue = errors.New("otto: can't add empty value to cache")
-var ClosedCache = errors.New("otto: can't perform operation on closed cache")
-var AlreadyExists = errors.New("otto: key already exists in cache")
-var TooBig = errors.New("otto: value is too big for cache")
-=======
 var ErrEmptyValue = errors.New("otto: can't add empty value to cache")
 var ErrClosedCache = errors.New("otto: can't perform operation on closed cache")
 var ErrAlreadyExists = errors.New("otto: key already exists in cache")
 var ErrTooBig = errors.New("otto: value is too big for cache")
->>>>>>> dd052b0d
 
 type Cache interface {
 	// Set inserts an item in the cache. If the cache is full an element
@@ -198,19 +191,12 @@
 
 func (c *cache) Set(key string, val []byte) error {
 	if len(val) == 0 {
-<<<<<<< HEAD
-		return EmptyValue
-	}
-
-	if c.closed.Load() {
-		return ClosedCache
-=======
+
 		return ErrEmptyValue
 	}
 
 	if c.closed.Load() {
 		return ErrClosedCache
->>>>>>> dd052b0d
 	}
 
 	hash := maphash.String(c.seed, key)
@@ -226,15 +212,10 @@
 )
 
 func (c *cache) set(hash uint64, val []byte, frequency int32) error {
-<<<<<<< HEAD
-	if _, ok := c.hashmap.LoadOrStore(hash, nil); ok {
-		// Already in the cache and we don't support updates
-		return AlreadyExists
-=======
+
 	if _, ok := c.hashmap.LoadOrStore(hash, nilEntry); ok {
 		// Already in the cache and we don't support updates
 		return ErrAlreadyExists
->>>>>>> dd052b0d
 	}
 
 	size := int32(len(val))
@@ -242,11 +223,7 @@
 
 	if slots > c.slotCap {
 		// entry cannot fit in cache
-<<<<<<< HEAD
-		return TooBig
-=======
 		return ErrTooBig
->>>>>>> dd052b0d
 	}
 
 	var (
